# Claude Max Code Base Action

> **🎉 Use Your Claude Max Subscription in GitHub Actions!**
>
> This is a fork of [anthropics/claude-code-base-action](https://github.com/anthropics/claude-code-base-action) that adds OAuth authentication support, enabling you to use your **Claude Max subscription** with GitHub Actions workflows.
>
> **Key Feature:** Authenticate with your Claude Max subscription credentials instead of requiring API keys, making it accessible to all Claude Max subscribers.

This GitHub Action allows you to run [Claude Code](https://www.anthropic.com/claude-code) within your GitHub Actions workflows. You can use this to build any custom workflow on top of Claude Code.

For simply tagging @claude in issues and PRs out of the box, [check out the Claude Code action and GitHub app](https://github.com/anthropics/claude-code-action).

## Usage

Add the following to your workflow file:

```yaml
# Using a direct prompt
- name: Run Claude Code with direct prompt
  uses: grll/claude-code-base-action@beta
  with:
    prompt: "Your prompt here"
    allowed_tools: "Bash(git:*),View,GlobTool,GrepTool,BatchTool"
    use_oauth: "true"
    claude_access_token: ${{ secrets.CLAUDE_ACCESS_TOKEN }}
    claude_refresh_token: ${{ secrets.CLAUDE_REFRESH_TOKEN }}
    claude_expires_at: ${{ secrets.CLAUDE_EXPIRES_AT }}

# Or using a prompt from a file
- name: Run Claude Code with prompt file
  uses: grll/claude-code-base-action@beta
  with:
    prompt_file: "/path/to/prompt.txt"
    allowed_tools: "Bash(git:*),View,GlobTool,GrepTool,BatchTool"
    use_oauth: "true"
    claude_access_token: ${{ secrets.CLAUDE_ACCESS_TOKEN }}
    claude_refresh_token: ${{ secrets.CLAUDE_REFRESH_TOKEN }}
    claude_expires_at: ${{ secrets.CLAUDE_EXPIRES_AT }}

# Or limiting the conversation turns
- name: Run Claude Code with limited turns
  uses: grll/claude-code-base-action@beta
  with:
    prompt: "Your prompt here"
    allowed_tools: "Bash(git:*),View,GlobTool,GrepTool,BatchTool"
    max_turns: "5" # Limit conversation to 5 turns
<<<<<<< HEAD
    use_oauth: "true"
    claude_access_token: ${{ secrets.CLAUDE_ACCESS_TOKEN }}
    claude_refresh_token: ${{ secrets.CLAUDE_REFRESH_TOKEN }}
    claude_expires_at: ${{ secrets.CLAUDE_EXPIRES_AT }}
=======
    anthropic_api_key: ${{ secrets.ANTHROPIC_API_KEY }}

# Using custom system prompts
- name: Run Claude Code with custom system prompt
  uses: anthropics/claude-code-base-action@beta
  with:
    prompt: "Build a REST API"
    system_prompt: "You are a senior backend engineer. Focus on security, performance, and maintainability."
    allowed_tools: "Bash(git:*),View,GlobTool,GrepTool,BatchTool"
    anthropic_api_key: ${{ secrets.ANTHROPIC_API_KEY }}

# Or appending to the default system prompt
- name: Run Claude Code with appended system prompt
  uses: anthropics/claude-code-base-action@beta
  with:
    prompt: "Create a database schema"
    append_system_prompt: "After writing code, be sure to code review yourself."
    allowed_tools: "Bash(git:*),View,GlobTool,GrepTool,BatchTool"
    anthropic_api_key: ${{ secrets.ANTHROPIC_API_KEY }}

# Using custom environment variables
- name: Run Claude Code with custom environment variables
  uses: anthropics/claude-code-base-action@beta
  with:
    prompt: "Deploy to staging environment"
    claude_env: |
      ENVIRONMENT: staging
      API_URL: https://api-staging.example.com
      DEBUG: true
    allowed_tools: "Bash(git:*),View,GlobTool,GrepTool,BatchTool"
    anthropic_api_key: ${{ secrets.ANTHROPIC_API_KEY }}
>>>>>>> 3ef5597e
```

## Inputs

| Input                  | Description                                                                                       | Required | Default                      |
| ---------------------- | ------------------------------------------------------------------------------------------------- | -------- | ---------------------------- |
| `prompt`               | The prompt to send to Claude Code                                                                 | No\*     | ''                           |
| `prompt_file`          | Path to a file containing the prompt to send to Claude Code                                       | No\*     | ''                           |
| `allowed_tools`        | Comma-separated list of allowed tools for Claude Code to use                                      | No       | ''                           |
| `disallowed_tools`     | Comma-separated list of disallowed tools that Claude Code cannot use                              | No       | ''                           |
| `max_turns`            | Maximum number of conversation turns (default: no limit)                                          | No       | ''                           |
| `mcp_config`           | Path to the MCP configuration JSON file                                                           | No       | ''                           |
<<<<<<< HEAD
=======
| `system_prompt`        | Override system prompt                                                                            | No       | ''                           |
| `append_system_prompt` | Append to system prompt                                                                           | No       | ''                           |
| `claude_env`           | Custom environment variables to pass to Claude Code execution (YAML multiline format)             | No       | ''                           |
>>>>>>> 3ef5597e
| `model`                | Model to use (provider-specific format required for Bedrock/Vertex)                               | No       | 'claude-3-7-sonnet-20250219' |
| `anthropic_model`      | DEPRECATED: Use 'model' instead                                                                   | No       | 'claude-3-7-sonnet-20250219' |
| `timeout_minutes`      | Timeout in minutes for Claude Code execution                                                      | No       | '10'                         |
| `anthropic_api_key`    | Anthropic API key (required for direct Anthropic API)                                             | No       | ''                           |
| `use_bedrock`          | Use Amazon Bedrock with OIDC authentication instead of direct Anthropic API                       | No       | 'false'                      |
| `use_vertex`           | Use Google Vertex AI with OIDC authentication instead of direct Anthropic API                     | No       | 'false'                      |
<<<<<<< HEAD
| `use_oauth`            | Use Claude AI OAuth authentication instead of API key                                             | No       | 'false'                      |
| `claude_access_token`  | Claude AI OAuth access token (required when use_oauth is true)                                    | No       | ''                           |
| `claude_refresh_token` | Claude AI OAuth refresh token (required when use_oauth is true)                                   | No       | ''                           |
| `claude_expires_at`    | Claude AI OAuth token expiration timestamp (required when use_oauth is true)                      | No       | ''                           |
=======
>>>>>>> 3ef5597e
| `use_node_cache`       | Whether to use Node.js dependency caching (set to true only for Node.js projects with lock files) | No       | 'false'                      |

\*Either `prompt` or `prompt_file` must be provided, but not both.

## Outputs

| Output           | Description                                                |
| ---------------- | ---------------------------------------------------------- |
| `conclusion`     | Execution status of Claude Code ('success' or 'failure')   |
| `execution_file` | Path to the JSON file containing Claude Code execution log |

## Environment Variables

The following environment variables can be used to configure the action:

| Variable       | Description                                           | Default |
| -------------- | ----------------------------------------------------- | ------- |
| `NODE_VERSION` | Node.js version to use (e.g., '18.x', '20.x', '22.x') | '18.x'  |

Example usage:

```yaml
- name: Run Claude Code with Node.js 20
  uses: anthropics/claude-code-base-action@beta
  env:
    NODE_VERSION: "20.x"
  with:
    prompt: "Your prompt here"
    anthropic_api_key: ${{ secrets.ANTHROPIC_API_KEY }}
```

## Custom Environment Variables

You can pass custom environment variables to Claude Code execution using the `claude_env` input. This allows Claude to access environment-specific configuration during its execution.

The `claude_env` input accepts YAML multiline format with key-value pairs:

```yaml
- name: Deploy with custom environment
  uses: anthropics/claude-code-base-action@beta
  with:
    prompt: "Deploy the application to the staging environment"
    claude_env: |
      ENVIRONMENT: staging
      API_BASE_URL: https://api-staging.example.com
      DATABASE_URL: ${{ secrets.STAGING_DB_URL }}
      DEBUG: true
      LOG_LEVEL: debug
    allowed_tools: "Bash(git:*),View,GlobTool,GrepTool,BatchTool"
    anthropic_api_key: ${{ secrets.ANTHROPIC_API_KEY }}
```

### Features:

- **YAML Format**: Use standard YAML key-value syntax (`KEY: value`)
- **Multiline Support**: Define multiple environment variables in a single input
- **Comments**: Lines starting with `#` are ignored
- **GitHub Secrets**: Can reference GitHub secrets using `${{ secrets.SECRET_NAME }}`
- **Runtime Access**: Environment variables are available to Claude during execution

### Example Use Cases:

```yaml
# Development configuration
claude_env: |
  NODE_ENV: development
  API_URL: http://localhost:3000
  DEBUG: true

# Production deployment
claude_env: |
  NODE_ENV: production
  API_URL: https://api.example.com
  DATABASE_URL: ${{ secrets.PROD_DB_URL }}
  REDIS_URL: ${{ secrets.REDIS_URL }}

# Feature flags and configuration
claude_env: |
  FEATURE_NEW_UI: enabled
  MAX_RETRIES: 3
  TIMEOUT_MS: 5000
```

## Using MCP Config

You can provide a custom MCP configuration file to dynamically load MCP servers:

```yaml
- name: Run Claude Code with MCP config
  uses: grll/claude-code-base-action@beta
  with:
    prompt: "Your prompt here"
    mcp_config: "path/to/mcp-config.json"
    allowed_tools: "Bash(git:*),View,GlobTool,GrepTool,BatchTool"
    use_oauth: "true"
    claude_access_token: ${{ secrets.CLAUDE_ACCESS_TOKEN }}
    claude_refresh_token: ${{ secrets.CLAUDE_REFRESH_TOKEN }}
    claude_expires_at: ${{ secrets.CLAUDE_EXPIRES_AT }}
```

The MCP config file should follow this format:

```json
{
  "mcpServers": {
    "server-name": {
      "command": "node",
      "args": ["./server.js"],
      "env": {
        "API_KEY": "your-api-key"
      }
    }
  }
}
```

You can combine MCP config with other inputs like allowed tools:

```yaml
# Using multiple inputs together
- name: Run Claude Code with MCP and custom tools
  uses: grll/claude-code-base-action@beta
  with:
    prompt: "Access the custom MCP server and use its tools"
    mcp_config: "mcp-config.json"
    allowed_tools: "Bash(git:*),View,mcp__server-name__custom_tool"
    timeout_minutes: "15"
    use_oauth: "true"
    claude_access_token: ${{ secrets.CLAUDE_ACCESS_TOKEN }}
    claude_refresh_token: ${{ secrets.CLAUDE_REFRESH_TOKEN }}
    claude_expires_at: ${{ secrets.CLAUDE_EXPIRES_AT }}
```

## Example: PR Code Review

```yaml
name: Claude Code Review

on:
  pull_request:
    types: [opened, synchronize]

jobs:
  code-review:
    runs-on: ubuntu-latest
    steps:
      - name: Checkout code
        uses: actions/checkout@v4
        with:
          fetch-depth: 0

      - name: Run Code Review with Claude
        id: code-review
        uses: grll/claude-code-base-action@beta
        with:
          prompt: "Review the PR changes. Focus on code quality, potential bugs, and performance issues. Suggest improvements where appropriate. Write your review as markdown text."
          allowed_tools: "Bash(git diff --name-only HEAD~1),Bash(git diff HEAD~1),View,GlobTool,GrepTool,Write"
          use_oauth: "true"
          claude_access_token: ${{ secrets.CLAUDE_ACCESS_TOKEN }}
          claude_refresh_token: ${{ secrets.CLAUDE_REFRESH_TOKEN }}
          claude_expires_at: ${{ secrets.CLAUDE_EXPIRES_AT }}

      - name: Extract and Comment PR Review
        if: steps.code-review.outputs.conclusion == 'success'
        uses: actions/github-script@v7
        with:
          github-token: ${{ secrets.GITHUB_TOKEN }}
          script: |
            const fs = require('fs');
            const executionFile = '${{ steps.code-review.outputs.execution_file }}';
            const executionLog = JSON.parse(fs.readFileSync(executionFile, 'utf8'));

            // Extract the review content from the execution log
            // The execution log contains the full conversation including Claude's responses
            let review = '';

            // Find the last assistant message which should contain the review
            for (let i = executionLog.length - 1; i >= 0; i--) {
              if (executionLog[i].role === 'assistant') {
                review = executionLog[i].content;
                break;
              }
            }

            if (review) {
              github.rest.issues.createComment({
                issue_number: context.issue.number,
                owner: context.repo.owner,
                repo: context.repo.repo,
                body: "## Claude Code Review\n\n" + review + "\n\n*Generated by Claude Code*"
              });
            }
```

Check out additional examples in [`./examples`](./examples).

## Using Cloud Providers

You can authenticate with Claude using any of these four methods:

1. Direct Anthropic API (default) - requires API key
2. Claude AI OAuth authentication - requires OAuth tokens
3. Amazon Bedrock - requires OIDC authentication and automatically uses cross-region inference profiles
4. Google Vertex AI - requires OIDC authentication

**Note**:

- Bedrock and Vertex use OIDC authentication exclusively
- AWS Bedrock automatically uses cross-region inference profiles for certain models
- For cross-region inference profile models, you need to request and be granted access to the Claude models in all regions that the inference profile uses
- The Bedrock API endpoint URL is automatically constructed using the AWS_REGION environment variable (e.g., `https://bedrock-runtime.us-west-2.amazonaws.com`)
- You can override the Bedrock API endpoint URL by setting the `ANTHROPIC_BEDROCK_BASE_URL` environment variable

### Model Configuration

Use provider-specific model names based on your chosen provider:

```yaml
# For direct Anthropic API (default)
- name: Run Claude Code with Anthropic API
  uses: grll/claude-code-base-action@beta
  with:
    prompt: "Your prompt here"
    model: "claude-3-7-sonnet-20250219"
    anthropic_api_key: ${{ secrets.ANTHROPIC_API_KEY }}

# For Claude AI OAuth authentication
- name: Run Claude Code with OAuth
  uses: grll/claude-code-base-action@beta
  with:
    prompt: "Your prompt here"
    model: "claude-3-7-sonnet-20250219"
    use_oauth: "true"
    claude_access_token: ${{ secrets.CLAUDE_ACCESS_TOKEN }}
    claude_refresh_token: ${{ secrets.CLAUDE_REFRESH_TOKEN }}
    claude_expires_at: ${{ secrets.CLAUDE_EXPIRES_AT }}

# For Amazon Bedrock (requires OIDC authentication)
- name: Configure AWS Credentials (OIDC)
  uses: aws-actions/configure-aws-credentials@v4
  with:
    role-to-assume: ${{ secrets.AWS_ROLE_TO_ASSUME }}
    aws-region: us-west-2

- name: Run Claude Code with Bedrock
  uses: grll/claude-code-base-action@beta
  with:
    prompt: "Your prompt here"
    model: "anthropic.claude-3-7-sonnet-20250219-v1:0"
    use_bedrock: "true"

# For Google Vertex AI (requires OIDC authentication)
- name: Authenticate to Google Cloud
  uses: google-github-actions/auth@v2
  with:
    workload_identity_provider: ${{ secrets.GCP_WORKLOAD_IDENTITY_PROVIDER }}
    service_account: ${{ secrets.GCP_SERVICE_ACCOUNT }}

- name: Run Claude Code with Vertex AI
  uses: grll/claude-code-base-action@beta
  with:
    prompt: "Your prompt here"
    model: "claude-3-7-sonnet@20250219"
    use_vertex: "true"
```

## Example: Using OIDC Authentication for AWS Bedrock

This example shows how to use OIDC authentication with AWS Bedrock:

```yaml
- name: Configure AWS Credentials (OIDC)
  uses: aws-actions/configure-aws-credentials@v4
  with:
    role-to-assume: ${{ secrets.AWS_ROLE_TO_ASSUME }}
    aws-region: us-west-2

- name: Run Claude Code with AWS OIDC
  uses: grll/claude-code-base-action@beta
  with:
    prompt: "Your prompt here"
    use_bedrock: "true"
    model: "anthropic.claude-3-7-sonnet-20250219-v1:0"
    allowed_tools: "Bash(git:*),View,GlobTool,GrepTool,BatchTool"
```

## Example: Using OIDC Authentication for GCP Vertex AI

This example shows how to use OIDC authentication with GCP Vertex AI:

```yaml
- name: Authenticate to Google Cloud
  uses: google-github-actions/auth@v2
  with:
    workload_identity_provider: ${{ secrets.GCP_WORKLOAD_IDENTITY_PROVIDER }}
    service_account: ${{ secrets.GCP_SERVICE_ACCOUNT }}

- name: Run Claude Code with GCP OIDC
  uses: grll/claude-code-base-action@beta
  with:
    prompt: "Your prompt here"
    use_vertex: "true"
    model: "claude-3-7-sonnet@20250219"
    allowed_tools: "Bash(git:*),View,GlobTool,GrepTool,BatchTool"
```

## Security Best Practices

**⚠️ IMPORTANT: Never commit API keys or OAuth tokens directly to your repository! Always use GitHub Actions secrets.**

### OAuth Authentication Setup

To use OAuth authentication with your Claude Max Subscription Plan:

0. Login into Claude Code with your Claude Max Subscription with `/login`:

   - Lookup your access token, refresh token and expires at values: `cat ~/.claude/.credentials.json`

1. Add your OAuth credentials as repository secrets:

   - Go to your repository's Settings
   - Navigate to "Secrets and variables" → "Actions"
   - Add the following secrets:
     - `CLAUDE_ACCESS_TOKEN` - Your Claude AI OAuth access token
     - `CLAUDE_REFRESH_TOKEN` - Your Claude AI OAuth refresh token
     - `CLAUDE_EXPIRES_AT` - Token expiration timestamp (Unix timestamp in seconds)

2. Reference the secrets in your workflow:
   ```yaml
   use_oauth: "true"
   claude_access_token: ${{ secrets.CLAUDE_ACCESS_TOKEN }}
   claude_refresh_token: ${{ secrets.CLAUDE_REFRESH_TOKEN }}
   claude_expires_at: ${{ secrets.CLAUDE_EXPIRES_AT }}
   ```

### API Key Authentication Setup (Legacy)

To use API key authentication:

1. Add your API key as a repository secret:

   - Go to your repository's Settings
   - Navigate to "Secrets and variables" → "Actions"
   - Click "New repository secret"
   - Name it `ANTHROPIC_API_KEY`
   - Paste your API key as the value

2. Reference the secret in your workflow:
   ```yaml
   anthropic_api_key: ${{ secrets.ANTHROPIC_API_KEY }}
   ```

**Never do this:**

```yaml
# ❌ WRONG - Exposes your API key
anthropic_api_key: "sk-ant-..."
```

**Always do this:**

```yaml
# ✅ CORRECT - Uses GitHub secrets
anthropic_api_key: ${{ secrets.ANTHROPIC_API_KEY }}
```

This applies to all sensitive values including API keys, access tokens, and credentials.
We also recommend that you always use short-lived tokens when possible

## License

This project is licensed under the MIT License—see the LICENSE file for details.<|MERGE_RESOLUTION|>--- conflicted
+++ resolved
@@ -44,17 +44,14 @@
     prompt: "Your prompt here"
     allowed_tools: "Bash(git:*),View,GlobTool,GrepTool,BatchTool"
     max_turns: "5" # Limit conversation to 5 turns
-<<<<<<< HEAD
-    use_oauth: "true"
-    claude_access_token: ${{ secrets.CLAUDE_ACCESS_TOKEN }}
-    claude_refresh_token: ${{ secrets.CLAUDE_REFRESH_TOKEN }}
-    claude_expires_at: ${{ secrets.CLAUDE_EXPIRES_AT }}
-=======
-    anthropic_api_key: ${{ secrets.ANTHROPIC_API_KEY }}
+    use_oauth: "true"
+    claude_access_token: ${{ secrets.CLAUDE_ACCESS_TOKEN }}
+    claude_refresh_token: ${{ secrets.CLAUDE_REFRESH_TOKEN }}
+    claude_expires_at: ${{ secrets.CLAUDE_EXPIRES_AT }}
 
 # Using custom system prompts
 - name: Run Claude Code with custom system prompt
-  uses: anthropics/claude-code-base-action@beta
+  uses: grll/claude-code-base-action@beta
   with:
     prompt: "Build a REST API"
     system_prompt: "You are a senior backend engineer. Focus on security, performance, and maintainability."
@@ -63,7 +60,7 @@
 
 # Or appending to the default system prompt
 - name: Run Claude Code with appended system prompt
-  uses: anthropics/claude-code-base-action@beta
+  uses: grll/claude-code-base-action@beta
   with:
     prompt: "Create a database schema"
     append_system_prompt: "After writing code, be sure to code review yourself."
@@ -72,7 +69,7 @@
 
 # Using custom environment variables
 - name: Run Claude Code with custom environment variables
-  uses: anthropics/claude-code-base-action@beta
+  uses: grll/claude-code-base-action@beta
   with:
     prompt: "Deploy to staging environment"
     claude_env: |
@@ -81,7 +78,6 @@
       DEBUG: true
     allowed_tools: "Bash(git:*),View,GlobTool,GrepTool,BatchTool"
     anthropic_api_key: ${{ secrets.ANTHROPIC_API_KEY }}
->>>>>>> 3ef5597e
 ```
 
 ## Inputs
@@ -94,25 +90,19 @@
 | `disallowed_tools`     | Comma-separated list of disallowed tools that Claude Code cannot use                              | No       | ''                           |
 | `max_turns`            | Maximum number of conversation turns (default: no limit)                                          | No       | ''                           |
 | `mcp_config`           | Path to the MCP configuration JSON file                                                           | No       | ''                           |
-<<<<<<< HEAD
-=======
 | `system_prompt`        | Override system prompt                                                                            | No       | ''                           |
 | `append_system_prompt` | Append to system prompt                                                                           | No       | ''                           |
 | `claude_env`           | Custom environment variables to pass to Claude Code execution (YAML multiline format)             | No       | ''                           |
->>>>>>> 3ef5597e
 | `model`                | Model to use (provider-specific format required for Bedrock/Vertex)                               | No       | 'claude-3-7-sonnet-20250219' |
 | `anthropic_model`      | DEPRECATED: Use 'model' instead                                                                   | No       | 'claude-3-7-sonnet-20250219' |
 | `timeout_minutes`      | Timeout in minutes for Claude Code execution                                                      | No       | '10'                         |
 | `anthropic_api_key`    | Anthropic API key (required for direct Anthropic API)                                             | No       | ''                           |
 | `use_bedrock`          | Use Amazon Bedrock with OIDC authentication instead of direct Anthropic API                       | No       | 'false'                      |
 | `use_vertex`           | Use Google Vertex AI with OIDC authentication instead of direct Anthropic API                     | No       | 'false'                      |
-<<<<<<< HEAD
 | `use_oauth`            | Use Claude AI OAuth authentication instead of API key                                             | No       | 'false'                      |
 | `claude_access_token`  | Claude AI OAuth access token (required when use_oauth is true)                                    | No       | ''                           |
 | `claude_refresh_token` | Claude AI OAuth refresh token (required when use_oauth is true)                                   | No       | ''                           |
 | `claude_expires_at`    | Claude AI OAuth token expiration timestamp (required when use_oauth is true)                      | No       | ''                           |
-=======
->>>>>>> 3ef5597e
 | `use_node_cache`       | Whether to use Node.js dependency caching (set to true only for Node.js projects with lock files) | No       | 'false'                      |
 
 \*Either `prompt` or `prompt_file` must be provided, but not both.
